from connection import mavlink_connection
from connection import message_types as mt
import time


class TestClass:

    def __init__(self):
        #device = "" #"tcp:127.0.0.1:5760"
        device = "udp:127.0.0.1:14540"
        #device = "COM11"
        self.mavconn = mavlink_connection.MavlinkConnection(device, threaded=True)

        # connection state
        self._connection_alive = True

        # the list of attribute listeners
        self._attribute_listeners = {}

        # state information
        self._armed = False
        self._offboard = False

        # GPS information
        self._lat = 0
        self._lon = 0
        self._alt = 0

        @self.mavconn.on_message('*')
        def connection_listener(_, name, msg):

            if name == mt.MSG_GLOBAL_POSITION:
                print(msg.global_vector)
                self._lat = msg.latitude
                self._lon = msg.longitude
                self._alt = msg.altitude
                self.notify_attribute_listeners('gps', self.gps_position)

            elif name == mt.MSG_CONNECTION_CLOSED:
                self._connection_alive = False

            elif name == 'test':
                self.notify_attribute_listeners('test', 42)

            elif name == mt.MSG_STATE:
                print(msg.guided)
                self._armed = msg.armed
                self._offboard = msg.guided
                self.notify_attribute_listeners('state', self.state)

            # TODO: add handling for all other messages here

            # these neeed to be defined within the init method to work properly
        @self.on_attribute('*')
        def attribute_listener_test(self, name, data):
            ''' dummy listener that is registered for all attribute changes '''
            #print("attribute listener triggered")
            if name == 'state':
                #print("state update")
                i = 0

            # TODO: need to make more specific attribute listeners with specific capabilities

        @self.on_attribute('gps')
        def gps_listener_test(self, name, data):
            # need to be constantly sending commands for PX4 to accept offboard control
            # send a position
            if self.state[0] is False or self.state[1] is False:
                self.mavconn.cmd_position(0, 0, 0, 0)
            else:
                self.mavconn.takeoff(0, 0, -3)
                print("takeoff requested")

        @self.on_attribute('state')
        def state_listener_test(self, name, data):
            if self.state[1] is False:
                self.mavconn.take_control()
                print("requesting offboard")
            elif self.state[0] is False:
                self.mavconn.arm()
                print("arming")

    def on_attribute(self, name):
        """
        decorator for being able to add a listener for a specific attribute
        """

        def decorator(fn):
            if isinstance(name, list):
                for n in name:
                    self.add_attribute_listener(n, fn)
            else:
                self.add_attribute_listener(name, fn)

        return decorator

    def add_attribute_listener(self, name, fn):

        name = str(name)
        if name not in self._attribute_listeners:
            self._attribute_listeners[name] = []
        if fn not in self._attribute_listeners[name]:
            self._attribute_listeners[name].append(fn)

    def remote_attribute_listener(self, name, fn):

        name = str(name)
        if name in self._attribute_listeners:
            if fn in self._attribute_listeners[name]:
                self._attribute_listeners[name].remove(fn)
                if len(self._attribute_listeners[name]) == 0:
                    del self._attribute_listeners[name]

    def notify_attribute_listeners(self, name, data):

        for fn in self._attribute_listeners.get(name, []):
            try:
                fn(self, name, data)
            except Exception as e:
                print("[ERROR] handling attribute listener")

        for fn in self._attribute_listeners.get('*', []):
            try:
                fn(self, name, data)
            except Exception as e:
                print("[ERROR] handling attribute listener")

    def start(self):

        # start running the connection thread in the background
        self.mavconn.start()

        # start this control loop
        self.run_loop()

        # TODO: need to make sure that this order works, not sure if need swap the order and start this run loop first

    def run_loop(self):
        ''' function that effectively is a 5Hz loop '''
        desired_rate = 1 / 5.0  # NOTE: PX4 needs at least 2(?) Hz

        takeoff = False

        prev_time = 0
        while self._connection_alive:
            # rate limit the loop to a specific rate
            current_time = time.time()
            if current_time - prev_time < desired_rate:
                continue

            # update the time
            prev_time = current_time
<<<<<<< HEAD

            #print("sending position command")
            #self.mavconn.cmd_position(0, 0, 0, 0)

=======
>>>>>>> de6d0b3f
            '''
            if self.state[1] is False:
                self.mavconn.take_control()  # request offboard control of the drone
                print("requesting offboard control")

            elif self.state[0] is False:
                # TODO: probably a better way of sending an arm command
                # especially since this loop is running 5x faster than the state info is updated
                self.mavconn.arm()  # this would ideally be done by simply calling self.arm(), just not needed for testing connection class atm
                print("sending arm command")

            elif not takeoff:
                self.mavconn.takeoff(0, 0, 0, -3)
                print("sending takeoff command")
                takeoff = True
            '''

            # TODO: add sending of messages through the connection

    @property
    def gps_position(self):
        return [self._lat, self._lon, self._alt]

    @property
    def state(self):
        return [self._armed, self._offboard]


test = TestClass()
test.start()<|MERGE_RESOLUTION|>--- conflicted
+++ resolved
@@ -150,13 +150,10 @@
 
             # update the time
             prev_time = current_time
-<<<<<<< HEAD
 
             #print("sending position command")
             #self.mavconn.cmd_position(0, 0, 0, 0)
 
-=======
->>>>>>> de6d0b3f
             '''
             if self.state[1] is False:
                 self.mavconn.take_control()  # request offboard control of the drone
